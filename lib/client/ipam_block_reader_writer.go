--- conflicted
+++ resolved
@@ -104,11 +104,7 @@
 		for subnet := blocks(); subnet != nil; subnet = blocks() {
 			// Check if a block already exists for this subnet.
 			glog.V(4).Infof("Getting block: %s", subnet.String())
-<<<<<<< HEAD
-			key := model.BlockKey{CIDR: subnet}
-=======
-			key := backend.BlockKey{CIDR: *subnet}
->>>>>>> 04e7593a
+			key := model.BlockKey{CIDR: *subnet}
 			_, err := rw.client.backend.Get(key)
 			if err != nil {
 				if _, ok := err.(common.ErrorResourceDoesNotExist); ok {
